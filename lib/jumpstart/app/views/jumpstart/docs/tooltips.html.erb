<% content_for :section_title, "Tooltips" %>

<%= h2_with_anchor "Tooltips" %>
<<<<<<< HEAD

<p>Tooltips are powered by <%= link_to "Tippy.js", "https://atomiks.github.io/tippyjs/", class: "link" %>. We've wrapped them in a Stimulus controller so you can easily add them anywhere in your application.</p>
<p>Add a <code>data-controller="tooltip" data-tippy-content="My tooltip"</code> to the element you want to add the tooltip to. You can set options using data attributes without writing any JS.</p>
<p>See also <%= link_to "Clipboard", clipboard_docs_path, class: "link" %> which uses Tippy.js.</p>
=======
<p>Tooltips are powered by <%= link_to "Floating UI", "https://floating-ui.com/", target: :_blank, class: "link" %>. We've wrapped them in a Stimulus controller so you can easily add them anywhere in your application. See also <%= link_to "Clipboard", clipboard_docs_path %> which uses tooltips.</p>
<p>Add a <code>data-controller="tooltip" data-tooltip-content="My tooltip"</code> to the element you want to add the tooltip to. You can set options using data attributes without writing any JS.</p>
>>>>>>> 364ee4a4

<%= render "jumpstart/docs/snippet" do %>
<button class="btn btn-secondary" data-controller="tooltip" data-tooltip-content-value="I'm a tooltip!">Hover over me</button>
<% end %>

<p>You can also specify the placement of the tooltip with <code>data-tooltip-placement-value="right"</code>.</p>

<%= render "jumpstart/docs/snippet" do %>
  <button class="btn btn-secondary" data-controller="tooltip" data-tooltip-placement-value="right" data-tooltip-content-value="I'm a tooltip!">Hover over me</button>
<% end %><|MERGE_RESOLUTION|>--- conflicted
+++ resolved
@@ -1,15 +1,8 @@
 <% content_for :section_title, "Tooltips" %>
 
 <%= h2_with_anchor "Tooltips" %>
-<<<<<<< HEAD
-
-<p>Tooltips are powered by <%= link_to "Tippy.js", "https://atomiks.github.io/tippyjs/", class: "link" %>. We've wrapped them in a Stimulus controller so you can easily add them anywhere in your application.</p>
-<p>Add a <code>data-controller="tooltip" data-tippy-content="My tooltip"</code> to the element you want to add the tooltip to. You can set options using data attributes without writing any JS.</p>
-<p>See also <%= link_to "Clipboard", clipboard_docs_path, class: "link" %> which uses Tippy.js.</p>
-=======
 <p>Tooltips are powered by <%= link_to "Floating UI", "https://floating-ui.com/", target: :_blank, class: "link" %>. We've wrapped them in a Stimulus controller so you can easily add them anywhere in your application. See also <%= link_to "Clipboard", clipboard_docs_path %> which uses tooltips.</p>
 <p>Add a <code>data-controller="tooltip" data-tooltip-content="My tooltip"</code> to the element you want to add the tooltip to. You can set options using data attributes without writing any JS.</p>
->>>>>>> 364ee4a4
 
 <%= render "jumpstart/docs/snippet" do %>
 <button class="btn btn-secondary" data-controller="tooltip" data-tooltip-content-value="I'm a tooltip!">Hover over me</button>
