--- conflicted
+++ resolved
@@ -117,13 +117,8 @@
       gems[:main] << {name: "braintree"} if braintree? || paypal?
       gems[:main] << {name: "paddle_pay"} if paddle?
       gems[:main] << {name: job_processor.to_s} unless job_processor.to_s == "async"
-<<<<<<< HEAD
       gems[:development] += [{name: "guard"}, {name: "guard-livereload", github: "guard/guard-livereload", require: false}, {name: "rack-livereload", github: "jaredmdobson/rack-livereload"}, {name: "eventmachine", github: "eventmachine/eventmachine"}] if livereload?
-      gems[:development] += [{name: "solargraph-rails", version: "0.2.0.pre"}] if solargraph?
-=======
-      gems[:development] += [{name: "guard"}, {name: "guard-livereload", version: "~> 2.5", require: false}, {name: "rack-livereload"}] if livereload?
       gems[:development] += [{name: "solargraph-rails", version: "~> 0.2.0.pre"}] if solargraph?
->>>>>>> 0af11511
       gems
     end
 
