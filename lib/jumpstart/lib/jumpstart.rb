--- conflicted
+++ resolved
@@ -21,11 +21,7 @@
 
   # https://stackoverflow.com/a/25615344/277994
   def self.bundle
-<<<<<<< HEAD
-    Bundler.original_system('bundle')
-=======
-    Bundler.clean_system("bundle")
->>>>>>> 0d0b505f
+    Bundler.original_system("bundle")
   end
 
   def self.find_plan(id)
