class ApplicationController < ActionController::Base
  before_action :configure_permitted_parameters, if: :devise_controller?
  before_action :masquerade_user!

  protected

    def browser_time_zone
      browser_tz = ActiveSupport::TimeZone.find_tzinfo(cookies[:browser_time_zone])
      ActiveSupport::TimeZone.all.find { |zone| zone.tzinfo == browser_tz } || Time.zone
    rescue TZInfo::UnknownTimezone, TZInfo::InvalidTimezoneIdentifier
      Time.zone
    end
    helper_method :browser_time_zone

    def configure_permitted_parameters
<<<<<<< HEAD
      extra_keys = [:avatar, :name, :time_zone]
      devise_parameter_sanitizer.permit(:sign_up,           keys: extra_keys)
=======
      extra_keys  = [:avatar, :time_zone]
      signup_keys = extra_keys + [:terms_of_service]
      devise_parameter_sanitizer.permit(:sign_up,           keys: signup_keys)
>>>>>>> eae904b4
      devise_parameter_sanitizer.permit(:account_update,    keys: extra_keys)
      devise_parameter_sanitizer.permit(:accept_invitation, keys: extra_keys)
    end
end<|MERGE_RESOLUTION|>--- conflicted
+++ resolved
@@ -13,14 +13,9 @@
     helper_method :browser_time_zone
 
     def configure_permitted_parameters
-<<<<<<< HEAD
-      extra_keys = [:avatar, :name, :time_zone]
-      devise_parameter_sanitizer.permit(:sign_up,           keys: extra_keys)
-=======
-      extra_keys  = [:avatar, :time_zone]
+      extra_keys  = [:avatar, :name, :time_zone]
       signup_keys = extra_keys + [:terms_of_service]
       devise_parameter_sanitizer.permit(:sign_up,           keys: signup_keys)
->>>>>>> eae904b4
       devise_parameter_sanitizer.permit(:account_update,    keys: extra_keys)
       devise_parameter_sanitizer.permit(:accept_invitation, keys: extra_keys)
     end
