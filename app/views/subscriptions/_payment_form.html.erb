<% if Jumpstart.config.collect_billing_address? %>
  <h5 class="text-gray-700 font-semibold my-4 border-b border-gray-200 pb-2"><%= t("subscriptions.new.billing_address") %></h5>
  <div class="flex justify-between text-sm">
    <div>
    <% if current_account.billing_address %>
      <%= render current_account.billing_address %>
    <% else %>
      <%= t("subscriptions.billing_address.no_billing_address") %>
    <% end %>
    </div>
<<<<<<< HEAD
    <%= link_to t("subscriptions.billing_address.edit"), new_subscription_path(plan: @plan.id) %>
=======
    <%= link_to "Edit", subscriptions_billing_address_path(plan: @plan.id) %>
>>>>>>> e8c26dc2
  </div>
<% end %>

<h5 class="text-gray-700 font-semibold my-4 border-b border-gray-200 pb-2"><%= t("subscriptions.new.payment_method") %></h5>

<div data-controller="toggle">
  <% if (default_payment_method = current_account.payment_processor&.default_payment_method) %>
    <div data-toggle-target="toggleable">
      <div class="flex items-center mb-8">
        <div class="flex-1">
          <label><%= t("subscriptions.new.payment_method") %></label>
          <i class="fab fa-cc-<%= default_payment_method.brand.downcase %> text-gray-700"></i> <%= payment_method_details(default_payment_method) %>
        </div>
        <%= link_to t("subscriptions.new.change"), "#", class: "btn btn-light-gray", data: { action: "click->toggle#toggle" } %>
      </div>

      <%= form_with url: subscriptions_path, method: :post do |f| %>
        <%= f.hidden_field :plan, value: @plan.id if @plan.present? %>
        <%= f.button t("subscriptions.new.subscribe"), id: 'submit-button', class: "btn btn-primary btn-large btn-block", data: { action: "click->stripe#submit", disable_with: disable_with(t("subscriptions.new.processing")) } %>
      <% end %>
    </div>
  <% end %>

  <%= tag.div class: ("hidden" if default_payment_method), data: { toggle_target: "toggleable" } do %>
    <%= render 'subscriptions/forms/stripe', client_secret: @client_secret, pay_subscription: @pay_subscription, plan: @plan if show_payment_processor?(:stripe, plan: @plan) %>
    <%= render 'subscriptions/forms/braintree' if show_payment_processor?(:braintree, plan: @plan) %>
    <%= render 'subscriptions/forms/paypal'    if show_payment_processor?(:paypal, plan: @plan) %>
    <%= render 'subscriptions/forms/paddle'    if show_payment_processor?(:paddle, plan: @plan) %>
  <% end %>

  <% if @plan.has_trial? %>
    <p class="mt-4 text-center text-sm text-gray-500">After your trial ends, you will be charged <%= @plan.amount_with_currency %> per <%= @plan.interval %> starting <%= l @plan.trial_period_days.days.from_now.to_date, format: :long %>. You can always cancel before then.</p>
  <% else %>
    <p class="mt-4 text-center text-sm text-gray-500">By confirming your subscription, you allow <%= Jumpstart.config.application_name %> to charge your payment method for this payment and future payments in accorandce with our terms.</p>
  <% end %>
</div><|MERGE_RESOLUTION|>--- conflicted
+++ resolved
@@ -8,11 +8,7 @@
       <%= t("subscriptions.billing_address.no_billing_address") %>
     <% end %>
     </div>
-<<<<<<< HEAD
-    <%= link_to t("subscriptions.billing_address.edit"), new_subscription_path(plan: @plan.id) %>
-=======
-    <%= link_to "Edit", subscriptions_billing_address_path(plan: @plan.id) %>
->>>>>>> e8c26dc2
+    <%= link_to t("subscriptions.billing_address.edit"), subscriptions_billing_address_path(plan: @plan.id) %>
   </div>
 <% end %>
 
