# frozen_string_literal: true

class DeviseCreateUsers < ActiveRecord::Migration[5.2]
  def change
    create_table :users do |t|
      ## Database authenticatable
      t.string :email,              null: false, default: ""
      t.string :encrypted_password, null: false, default: ""

      ## Recoverable
      t.string   :reset_password_token
      t.datetime :reset_password_sent_at

      ## Rememberable
      t.datetime :remember_created_at

      ## Trackable
      # t.integer  :sign_in_count, default: 0, null: false
      # t.datetime :current_sign_in_at
      # t.datetime :last_sign_in_at
      # t.string   :current_sign_in_ip
      # t.string   :last_sign_in_ip

      ## Confirmable
      t.string   :confirmation_token
      t.datetime :confirmed_at
      t.datetime :confirmation_sent_at
      t.string   :unconfirmed_email # Only if using reconfirmable

      ## Lockable
      # t.integer  :failed_attempts, default: 0, null: false # Only if lock strategy is :failed_attempts
      # t.string   :unlock_token # Only if unlock strategy is :email or :both
      # t.datetime :locked_at

<<<<<<< HEAD
      t.boolean :admin
      t.string :first_name
      t.string :last_name
=======
      t.datetime :accepted_terms_at
      t.datetime :accepted_privacy_at
>>>>>>> eae904b4
      t.string :time_zone
      t.boolean :admin

      t.timestamps null: false
    end

    add_index :users, :email,                unique: true
    add_index :users, :reset_password_token, unique: true
    # add_index :users, :confirmation_token,   unique: true
    # add_index :users, :unlock_token,         unique: true
  end
end<|MERGE_RESOLUTION|>--- conflicted
+++ resolved
@@ -32,15 +32,11 @@
       # t.string   :unlock_token # Only if unlock strategy is :email or :both
       # t.datetime :locked_at
 
-<<<<<<< HEAD
-      t.boolean :admin
       t.string :first_name
       t.string :last_name
-=======
+      t.string :time_zone
       t.datetime :accepted_terms_at
       t.datetime :accepted_privacy_at
->>>>>>> eae904b4
-      t.string :time_zone
       t.boolean :admin
 
       t.timestamps null: false
