source "https://rubygems.org"
git_source(:github) { |repo| "https://github.com/#{repo}.git" }

ruby "~> 2.7"

# Bundle edge Rails instead: gem 'rails', github: 'rails/rails'
gem "rails", "~> 6.0.0"
# Use postgresql as the database for Active Record
gem "pg"
# Use Puma as the app server
gem "puma", "~> 4.3"
# Use SCSS for stylesheets
gem "sass-rails", "~> 6.0"
# Transpile app-like JavaScript. Read more: https://github.com/rails/webpacker
gem "webpacker", "~> 4.2"
# Turbolinks makes navigating your web application faster. Read more: https://github.com/turbolinks/turbolinks
gem "turbolinks", "~> 5"
# Build JSON APIs with ease. Read more: https://github.com/rails/jbuilder
gem "jbuilder", "~> 2.5"
# Use Redis adapter to run Action Cable in production
gem "redis", "~> 4.0"

# Reduces boot times through caching; required in config/boot.rb
gem "bootsnap", ">= 1.4.2", require: false

# Security update
gem "nokogiri", ">= 1.10.8"

group :development, :test do
  # Call 'byebug' anywhere in the code to stop execution and get a debugger console
  gem "byebug", platforms: [:mri, :mingw, :x64_mingw]
  gem "pry-rails"
  gem "annotate"
  gem "brakeman"
  gem "bundler-audit"
  gem "letter_opener_web", "~> 1.3", ">= 1.3.4"
end

group :development do
  # Access an interactive console on exception pages or by calling 'console' anywhere in the code.
  gem "web-console", ">= 3.3.0"
  gem "listen", "~> 3.2", ">= 3.2.1"
  # Spring speeds up development by keeping your application running in the background. Read more: https://github.com/rails/spring
  gem "spring"
  gem "spring-watcher-listen", "~> 2.0.0"
end

group :test do
  # Adds support for Capybara system testing and selenium driver
  gem "capybara", ">= 2.15"
  gem "selenium-webdriver"
  # Easy installation and use of web drivers to run system tests with browsers
  gem "webdrivers"
end

# Windows does not include zoneinfo files, so bundle the tzinfo-data gem
gem "tzinfo-data", platforms: [:mingw, :mswin, :x64_mingw, :jruby]

# Jumpstart dependencies
gem "jumpstart", path: "lib/jumpstart"

gem "acts_as_tenant", github: "ErwinM/acts_as_tenant"
gem "administrate", github: "excid3/administrate", branch: "jumpstart" # '~> 0.10.0'
gem "administrate-field-active_storage", "~> 0.2.0"
gem "attr_encrypted", "~> 3.1"
gem "devise", ">= 4.7.1"
gem "devise_invitable", "~> 2.0", ">= 2.0.1"
gem "devise_masquerade", github: "excid3/devise_masquerade"
gem "image_processing", "~> 1.9", ">= 1.9.2"
gem "inline_svg", "~> 1.6"
gem 'invisible_captcha', '~> 1.0'
gem "local_time", "~> 2.1"
gem "name_of_person", "~> 1.0"
gem "oj", "~> 3.8", ">= 3.8.1"
gem "pagy", "~> 3.7"
<<<<<<< HEAD
gem "pay", "~> 2.0.0"
=======
gem "pay", '~> 2.0.0'
>>>>>>> a1ea6c09
gem "pg_search", "~> 2.3"
gem "receipts", "~> 1.0.0"
gem "ruby-oembed", "~> 0.12.0", require: "oembed"
gem "turbolinks_render", "~> 0.9.12"

# We always want the latest versions of these gems, so no version numbers
gem "omniauth", github: "omniauth/omniauth"
gem "strong_migrations"
gem "whenever", require: false

# Jumpstart manages a few gems for us, so install them from the extra Gemfile
if File.exist?("config/jumpstart/Gemfile")
  eval_gemfile "config/jumpstart/Gemfile"
end<|MERGE_RESOLUTION|>--- conflicted
+++ resolved
@@ -73,11 +73,7 @@
 gem "name_of_person", "~> 1.0"
 gem "oj", "~> 3.8", ">= 3.8.1"
 gem "pagy", "~> 3.7"
-<<<<<<< HEAD
 gem "pay", "~> 2.0.0"
-=======
-gem "pay", '~> 2.0.0'
->>>>>>> a1ea6c09
 gem "pg_search", "~> 2.3"
 gem "receipts", "~> 1.0.0"
 gem "ruby-oembed", "~> 0.12.0", require: "oembed"
