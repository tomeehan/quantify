--- conflicted
+++ resolved
@@ -14,11 +14,7 @@
     "js-cookie": "^2.2.0",
     "jstz": "^2.0.0",
     "local-time": "^2.1.0",
-<<<<<<< HEAD
     "purgecss": "^2.1.0",
-=======
-    "purgecss": "^2.0.0",
->>>>>>> a1ea6c09
     "slim-select": "^1.23.1",
     "stimulus": "^1.1.0",
     "tailwindcss": "^1.2.0",
