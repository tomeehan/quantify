GIT
  remote: https://github.com/excid3/administrate.git
  revision: f1c631bebb25d8ce5057d0a8f9250d2977bac840
  branch: jumpstart
  specs:
    administrate (0.17.0)
      actionpack (>= 5.0)
      actionview (>= 5.0)
      activerecord (>= 5.0)
      jquery-rails (>= 4.0)
      kaminari (>= 1.0)
      sassc-rails (~> 2.1)
      selectize-rails (~> 0.6)

GIT
  remote: https://github.com/excid3/annotate_models.git
  revision: 34ab955c72c414b83e0b4aacae419003a52a151d
  branch: rails7
  specs:
    annotate (3.1.1)
      activerecord (>= 3.2, < 7.1)
      rake (>= 10.4, < 14.0)

GIT
  remote: https://github.com/excid3/jbuilder.git
  revision: 394014adca00e39e5c773a694b4b3d5d224f7e71
  branch: partial-paths
  specs:
    jbuilder (2.11.5)
      actionview (>= 5.0.0)
      activesupport (>= 5.0.0)

GIT
  remote: https://github.com/excid3/responders.git
  revision: 1288c5391e474cad507d473b1050d0f3573e8aa6
  branch: fix-redirect-status-config
  specs:
    responders (3.0.1)
      actionpack (>= 5.2)
      railties (>= 5.2)

GIT
  remote: https://github.com/hotwired/turbo-rails.git
  revision: 2b02587c6f5feff7e968e721f24eeb24e1abc779
  branch: turbo-7-2-0
  specs:
    turbo-rails (1.2.0.beta1)
      actionpack (>= 6.0.0)
      activejob (>= 6.0.0)
      railties (>= 6.0.0)

GIT
  remote: https://github.com/prawnpdf/prawn.git
  revision: 7d4f6b8998e0627259c1036a2cd6bca65cd53f45
  specs:
    prawn (2.4.0)
      matrix (~> 0.4)
      pdf-core (~> 0.9.0)
      ttfunk (~> 1.7)

PATH
  remote: lib/jumpstart
  specs:
    jumpstart (0.1.0)
      rails

GEM
  remote: https://rubygems.org/
  specs:
<<<<<<< HEAD
    actioncable (7.0.3.1)
      actionpack (= 7.0.3.1)
      activesupport (= 7.0.3.1)
      nio4r (~> 2.0)
      websocket-driver (>= 0.6.1)
    actionmailbox (7.0.3.1)
      actionpack (= 7.0.3.1)
      activejob (= 7.0.3.1)
      activerecord (= 7.0.3.1)
      activestorage (= 7.0.3.1)
      activesupport (= 7.0.3.1)
=======
    actioncable (7.0.3)
      actionpack (= 7.0.3)
      activesupport (= 7.0.3)
      nio4r (~> 2.0)
      websocket-driver (>= 0.6.1)
    actionmailbox (7.0.3)
      actionpack (= 7.0.3)
      activejob (= 7.0.3)
      activerecord (= 7.0.3)
      activestorage (= 7.0.3)
      activesupport (= 7.0.3)
>>>>>>> 6456d931
      mail (>= 2.7.1)
      net-imap
      net-pop
      net-smtp
<<<<<<< HEAD
    actionmailer (7.0.3.1)
      actionpack (= 7.0.3.1)
      actionview (= 7.0.3.1)
      activejob (= 7.0.3.1)
      activesupport (= 7.0.3.1)
=======
    actionmailer (7.0.3)
      actionpack (= 7.0.3)
      actionview (= 7.0.3)
      activejob (= 7.0.3)
      activesupport (= 7.0.3)
>>>>>>> 6456d931
      mail (~> 2.5, >= 2.5.4)
      net-imap
      net-pop
      net-smtp
      rails-dom-testing (~> 2.0)
<<<<<<< HEAD
    actionpack (7.0.3.1)
      actionview (= 7.0.3.1)
      activesupport (= 7.0.3.1)
=======
    actionpack (7.0.3)
      actionview (= 7.0.3)
      activesupport (= 7.0.3)
>>>>>>> 6456d931
      rack (~> 2.0, >= 2.2.0)
      rack-test (>= 0.6.3)
      rails-dom-testing (~> 2.0)
      rails-html-sanitizer (~> 1.0, >= 1.2.0)
<<<<<<< HEAD
    actiontext (7.0.3.1)
      actionpack (= 7.0.3.1)
      activerecord (= 7.0.3.1)
      activestorage (= 7.0.3.1)
      activesupport (= 7.0.3.1)
      globalid (>= 0.6.0)
      nokogiri (>= 1.8.5)
    actionview (7.0.3.1)
      activesupport (= 7.0.3.1)
=======
    actiontext (7.0.3)
      actionpack (= 7.0.3)
      activerecord (= 7.0.3)
      activestorage (= 7.0.3)
      activesupport (= 7.0.3)
      globalid (>= 0.6.0)
      nokogiri (>= 1.8.5)
    actionview (7.0.3)
      activesupport (= 7.0.3)
>>>>>>> 6456d931
      builder (~> 3.1)
      erubi (~> 1.4)
      rails-dom-testing (~> 2.0)
      rails-html-sanitizer (~> 1.1, >= 1.2.0)
<<<<<<< HEAD
    activejob (7.0.3.1)
      activesupport (= 7.0.3.1)
      globalid (>= 0.3.6)
    activemodel (7.0.3.1)
      activesupport (= 7.0.3.1)
    activerecord (7.0.3.1)
      activemodel (= 7.0.3.1)
      activesupport (= 7.0.3.1)
    activestorage (7.0.3.1)
      actionpack (= 7.0.3.1)
      activejob (= 7.0.3.1)
      activerecord (= 7.0.3.1)
      activesupport (= 7.0.3.1)
      marcel (~> 1.0)
      mini_mime (>= 1.1.0)
    activesupport (7.0.3.1)
=======
    activejob (7.0.3)
      activesupport (= 7.0.3)
      globalid (>= 0.3.6)
    activemodel (7.0.3)
      activesupport (= 7.0.3)
    activerecord (7.0.3)
      activemodel (= 7.0.3)
      activesupport (= 7.0.3)
    activestorage (7.0.3)
      actionpack (= 7.0.3)
      activejob (= 7.0.3)
      activerecord (= 7.0.3)
      activesupport (= 7.0.3)
      marcel (~> 1.0)
      mini_mime (>= 1.1.0)
    activesupport (7.0.3)
>>>>>>> 6456d931
      concurrent-ruby (~> 1.0, >= 1.0.2)
      i18n (>= 1.6, < 2)
      minitest (>= 5.1)
      tzinfo (~> 2.0)
    acts_as_tenant (0.5.1)
      rails (>= 5.2)
      request_store (>= 1.0.5)
    addressable (2.8.0)
      public_suffix (>= 2.0.2, < 5.0)
    administrate-field-active_storage (0.4.1)
      administrate (>= 0.2.2)
      rails (>= 7.0)
    ast (2.4.2)
<<<<<<< HEAD
    bcrypt (3.1.18)
=======
    bcrypt (3.1.17)
>>>>>>> 6456d931
    better_html (1.0.16)
      actionview (>= 4.0)
      activesupport (>= 4.0)
      ast (~> 2.0)
      erubi (~> 1.4)
      html_tokenizer (~> 0.0.6)
      parser (>= 2.4)
      smart_properties
    bindex (0.8.1)
    bootsnap (1.12.0)
      msgpack (~> 1.2)
    builder (3.2.4)
    capybara (3.37.1)
      addressable
      matrix
      mini_mime (>= 0.1.3)
      nokogiri (~> 1.8)
      rack (>= 1.6.0)
      rack-test (>= 0.6.3)
      regexp_parser (>= 1.5, < 3.0)
      xpath (~> 3.2)
    childprocess (4.1.0)
    chronic (0.10.2)
    chunky_png (1.4.0)
    concurrent-ruby (1.1.10)
    countries (5.1.1)
      sixarm_ruby_unaccent (~> 1.1)
    country_select (8.0.0)
      countries (~> 5.0)
    crass (1.0.6)
    cssbundling-rails (1.1.1)
      railties (>= 6.0.0)
<<<<<<< HEAD
    debug (1.6.1)
=======
    datetime_picker_rails (0.0.7)
      momentjs-rails (>= 2.8.1)
    debug (1.5.0)
>>>>>>> 6456d931
      irb (>= 1.3.6)
      reline (>= 0.3.1)
    devise (4.8.1)
      bcrypt (~> 3.0)
      orm_adapter (~> 0.1)
      railties (>= 4.1.0)
      responders
      warden (~> 1.2.3)
    devise-i18n (1.10.2)
      devise (>= 4.8.0)
    digest (3.1.0)
    domain_name (0.5.20190701)
      unf (>= 0.0.5, < 1.0.0)
<<<<<<< HEAD
    erb_lint (0.1.3)
=======
    erb_lint (0.1.1)
>>>>>>> 6456d931
      activesupport
      better_html (~> 1.0.7)
      html_tokenizer
      parser (>= 2.7.1.4)
      rainbow
      rubocop
      smart_properties
<<<<<<< HEAD
    erubi (1.11.0)
    faraday (2.4.0)
      faraday-net_http (~> 2.0)
      ruby2_keywords (>= 0.0.4)
    faraday-net_http (2.1.0)
=======
    erubi (1.10.0)
>>>>>>> 6456d931
    ffi (1.15.5)
    ffi-compiler (1.0.1)
      ffi (>= 1.0.0)
      rake
    globalid (1.0.0)
      activesupport (>= 5.0)
    hashids (1.0.6)
    hashie (5.0.0)
    html_tokenizer (0.0.7)
<<<<<<< HEAD
    http (5.1.0)
=======
    http (5.0.4)
>>>>>>> 6456d931
      addressable (~> 2.8)
      http-cookie (~> 1.0)
      http-form_data (~> 2.2)
      llhttp-ffi (~> 0.4.0)
    http-cookie (1.0.5)
      domain_name (~> 0.5)
    http-form_data (2.3.0)
    i18n (1.12.0)
      concurrent-ruby (~> 1.0)
    image_processing (1.12.2)
      mini_magick (>= 4.9.5, < 5)
      ruby-vips (>= 2.0.17, < 3)
    iniparse (1.5.0)
    inline_svg (1.8.0)
      activesupport (>= 3.0)
      nokogiri (>= 1.6)
    invisible_captcha (2.0.0)
      rails (>= 5.0)
    io-console (0.5.11)
    irb (1.4.1)
      reline (>= 0.3.0)
    jquery-rails (4.5.0)
      rails-dom-testing (>= 1, < 3)
      railties (>= 4.2.0)
      thor (>= 0.14, < 2.0)
    jsbundling-rails (1.0.3)
      railties (>= 6.0.0)
    json (2.6.2)
    kaminari (1.2.2)
      activesupport (>= 4.1.0)
      kaminari-actionview (= 1.2.2)
      kaminari-activerecord (= 1.2.2)
      kaminari-core (= 1.2.2)
    kaminari-actionview (1.2.2)
      actionview
      kaminari-core (= 1.2.2)
    kaminari-activerecord (1.2.2)
      activerecord
      kaminari-core (= 1.2.2)
    kaminari-core (1.2.2)
    launchy (2.5.0)
      addressable (~> 2.7)
    letter_opener (1.8.1)
      launchy (>= 2.2, < 3)
    letter_opener_web (2.0.0)
      actionmailer (>= 5.2)
      letter_opener (~> 1.7)
      railties (>= 5.2)
      rexml
    llhttp-ffi (0.4.0)
      ffi-compiler (~> 1.0)
      rake (~> 13.0)
    local_time (2.1.0)
<<<<<<< HEAD
    loofah (2.18.0)
=======
    loofah (2.17.0)
>>>>>>> 6456d931
      crass (~> 1.0.2)
      nokogiri (>= 1.5.9)
    mail (2.7.1)
      mini_mime (>= 0.1.1)
    marcel (1.0.2)
    matrix (0.4.2)
    method_source (1.0.0)
    mini_magick (4.11.0)
    mini_mime (1.1.2)
    mini_portile2 (2.8.0)
<<<<<<< HEAD
    minitest (5.16.2)
    msgpack (1.5.4)
=======
    minitest (5.15.0)
    momentjs-rails (2.29.1.1)
      railties (>= 3.1)
    msgpack (1.5.1)
>>>>>>> 6456d931
    name_of_person (1.1.1)
      activesupport (>= 5.2.0)
    net-imap (0.2.3)
      digest
      net-protocol
      strscan
    net-pop (0.1.1)
      digest
      net-protocol
      timeout
    net-protocol (0.1.3)
      timeout
    net-smtp (0.3.1)
      digest
      net-protocol
      timeout
    nio4r (2.5.8)
<<<<<<< HEAD
    nokogiri (1.13.8)
      mini_portile2 (~> 2.8.0)
      racc (~> 1.4)
    nokogiri (1.13.8-x86_64-darwin)
      racc (~> 1.4)
    nokogiri (1.13.8-x86_64-linux)
=======
    nokogiri (1.13.6)
      mini_portile2 (~> 2.8.0)
      racc (~> 1.4)
    nokogiri (1.13.6-x86_64-darwin)
      racc (~> 1.4)
    nokogiri (1.13.6-x86_64-linux)
>>>>>>> 6456d931
      racc (~> 1.4)
    noticed (1.5.9)
      http (>= 4.0.0)
      rails (>= 5.2.0)
<<<<<<< HEAD
    oj (3.13.18)
=======
    oj (3.13.11)
>>>>>>> 6456d931
    omniauth (2.1.0)
      hashie (>= 3.4.6)
      rack (>= 2.2.3)
      rack-protection
    omniauth-rails_csrf_protection (1.0.1)
      actionpack (>= 4.2)
      omniauth (~> 2.0)
    orm_adapter (0.5.0)
    overcommit (0.59.1)
      childprocess (>= 0.6.3, < 5)
      iniparse (~> 1.4)
      rexml (~> 3.2)
    paddle_pay (0.2.0)
      faraday (>= 1.10.0, < 3.0)
    pagy (5.10.1)
      activesupport
    parallel (1.22.1)
    parser (3.1.2.0)
      ast (~> 2.4.1)
    pay (5.0.1)
      rails (>= 6.0.0)
    pdf-core (0.9.0)
<<<<<<< HEAD
    pg (1.4.2)
=======
    pg (1.3.5)
>>>>>>> 6456d931
    pg_search (2.3.6)
      activerecord (>= 5.2)
      activesupport (>= 5.2)
    prawn-table (0.2.2)
      prawn (>= 1.3.0, < 3.0.0)
    prefixed_ids (1.2.2)
      hashids (>= 1.0.0, < 2.0.0)
      rails (>= 6.0.0)
    pretender (0.4.0)
      actionpack (>= 5.2)
    public_suffix (4.0.7)
    puma (5.6.4)
      nio4r (~> 2.0)
    pundit (2.2.0)
      activesupport (>= 3.0.0)
    racc (1.6.0)
    rack (2.2.4)
    rack-protection (2.2.2)
      rack
<<<<<<< HEAD
    rack-test (2.0.2)
      rack (>= 1.3)
    rails (7.0.3.1)
      actioncable (= 7.0.3.1)
      actionmailbox (= 7.0.3.1)
      actionmailer (= 7.0.3.1)
      actionpack (= 7.0.3.1)
      actiontext (= 7.0.3.1)
      actionview (= 7.0.3.1)
      activejob (= 7.0.3.1)
      activemodel (= 7.0.3.1)
      activerecord (= 7.0.3.1)
      activestorage (= 7.0.3.1)
      activesupport (= 7.0.3.1)
      bundler (>= 1.15.0)
      railties (= 7.0.3.1)
=======
    rack-test (1.1.0)
      rack (>= 1.0, < 3)
    rails (7.0.3)
      actioncable (= 7.0.3)
      actionmailbox (= 7.0.3)
      actionmailer (= 7.0.3)
      actionpack (= 7.0.3)
      actiontext (= 7.0.3)
      actionview (= 7.0.3)
      activejob (= 7.0.3)
      activemodel (= 7.0.3)
      activerecord (= 7.0.3)
      activestorage (= 7.0.3)
      activesupport (= 7.0.3)
      bundler (>= 1.15.0)
      railties (= 7.0.3)
>>>>>>> 6456d931
    rails-dom-testing (2.0.3)
      activesupport (>= 4.2.0)
      nokogiri (>= 1.6)
    rails-html-sanitizer (1.4.3)
      loofah (~> 2.3)
<<<<<<< HEAD
    railties (7.0.3.1)
      actionpack (= 7.0.3.1)
      activesupport (= 7.0.3.1)
=======
    railties (7.0.3)
      actionpack (= 7.0.3)
      activesupport (= 7.0.3)
>>>>>>> 6456d931
      method_source
      rake (>= 12.2)
      thor (~> 1.0)
      zeitwerk (~> 2.5)
    rainbow (3.1.1)
    rake (13.0.6)
    receipts (2.0.0)
      prawn (>= 1.3.0, < 3.0.0)
      prawn-table (~> 0.2.1)
<<<<<<< HEAD
    redis (4.7.1)
    regexp_parser (2.5.0)
=======
    redis (4.6.0)
    regexp_parser (2.3.1)
>>>>>>> 6456d931
    reline (0.3.1)
      io-console (~> 0.5)
    request_store (1.5.1)
      rack (>= 1.4)
    rexml (3.2.5)
    rotp (6.2.0)
    rqrcode (2.1.2)
      chunky_png (~> 1.0)
      rqrcode_core (~> 1.0)
    rqrcode_core (1.2.0)
<<<<<<< HEAD
    rubocop (1.32.0)
      json (~> 2.3)
=======
    rubocop (1.28.2)
>>>>>>> 6456d931
      parallel (~> 1.10)
      parser (>= 3.1.0.0)
      rainbow (>= 2.2.2, < 4.0)
      regexp_parser (>= 1.8, < 3.0)
<<<<<<< HEAD
      rexml (>= 3.2.5, < 4.0)
      rubocop-ast (>= 1.19.1, < 2.0)
      ruby-progressbar (~> 1.7)
      unicode-display_width (>= 1.4.0, < 3.0)
    rubocop-ast (1.19.1)
=======
      rexml
      rubocop-ast (>= 1.17.0, < 2.0)
      ruby-progressbar (~> 1.7)
      unicode-display_width (>= 1.4.0, < 3.0)
    rubocop-ast (1.17.0)
>>>>>>> 6456d931
      parser (>= 3.1.1.0)
    rubocop-performance (1.14.3)
      rubocop (>= 1.7.0, < 2.0)
      rubocop-ast (>= 0.4.0)
    ruby-oembed (0.16.1)
    ruby-progressbar (1.11.0)
    ruby-vips (2.1.4)
      ffi (~> 1.12)
    ruby2_keywords (0.0.5)
    rubyzip (2.3.2)
    sassc (2.4.0)
      ffi (~> 1.9)
    sassc-rails (2.1.2)
      railties (>= 4.0.0)
      sassc (>= 2.0)
      sprockets (> 3.0)
      sprockets-rails
      tilt
    selectize-rails (0.12.6)
    selenium-webdriver (4.3.0)
      childprocess (>= 0.5, < 5.0)
      rexml (~> 3.2, >= 3.2.5)
<<<<<<< HEAD
      rubyzip (>= 1.2.2, < 3.0)
      websocket (~> 1.0)
    sixarm_ruby_unaccent (1.2.0)
    smart_properties (1.17.0)
    sprockets (4.1.1)
=======
      rubyzip (>= 1.2.2)
    smart_properties (1.17.0)
    sprockets (4.0.3)
>>>>>>> 6456d931
      concurrent-ruby (~> 1.0)
      rack (> 1, < 3)
    sprockets-rails (3.4.2)
      actionpack (>= 5.2)
      activesupport (>= 5.2)
      sprockets (>= 3.0.0)
<<<<<<< HEAD
    standard (1.14.0)
      rubocop (= 1.32.0)
      rubocop-performance (= 1.14.3)
    stimulus-rails (1.1.0)
      railties (>= 6.0.0)
    strscan (3.0.4)
=======
    standard (1.11.0)
      rubocop (= 1.28.2)
      rubocop-performance (= 1.13.3)
    stimulus-rails (1.0.4)
      railties (>= 6.0.0)
    strscan (3.0.2)
>>>>>>> 6456d931
    thor (1.2.1)
    tilt (2.0.11)
    timeout (0.3.0)
    ttfunk (1.7.0)
    tzinfo (2.0.5)
      concurrent-ruby (~> 1.0)
    tzinfo-data (1.2022.1)
      tzinfo (>= 1.0.0)
    unf (0.1.4)
      unf_ext
    unf_ext (0.0.8.2)
    unicode-display_width (2.2.0)
    warden (1.2.9)
      rack (>= 2.0.9)
    web-console (4.2.0)
      actionview (>= 6.0.0)
      activemodel (>= 6.0.0)
      bindex (>= 0.4.0)
      railties (>= 6.0.0)
    webdrivers (5.0.0)
      nokogiri (~> 1.6)
      rubyzip (>= 1.3.0)
      selenium-webdriver (~> 4.0)
    websocket (1.2.9)
    websocket-driver (0.7.5)
      websocket-extensions (>= 0.1.0)
    websocket-extensions (0.1.5)
    whenever (1.0.0)
      chronic (>= 0.6.3)
    xpath (3.2.0)
      nokogiri (~> 1.8)
    zeitwerk (2.6.0)

PLATFORMS
  ruby
  x86_64-darwin-19
  x86_64-darwin-20
  x86_64-darwin-21
  x86_64-linux

DEPENDENCIES
  acts_as_tenant (~> 0.5.1)
  administrate!
  administrate-field-active_storage (~> 0.4.1)
  annotate!
  bootsnap (>= 1.4.2)
  capybara (>= 3.26)
  country_select (~> 8.0)
  cssbundling-rails (~> 1.1.0)
  debug (>= 1.0.0)
  devise (~> 4.8, >= 4.8.1)
  devise-i18n (~> 1.10)
  erb_lint
  image_processing (~> 1.12)
  inline_svg (~> 1.6)
  invisible_captcha (~> 2.0)
  jbuilder!
  jsbundling-rails (~> 1.0.0)
  jumpstart!
  letter_opener_web (~> 2.0)
  local_time (~> 2.1)
  name_of_person (~> 1.0)
  nokogiri (>= 1.12.5)
  noticed (~> 1.5)
  oj (~> 3.8, >= 3.8.1)
  omniauth (~> 2.0, >= 2.0.4)
  omniauth-rails_csrf_protection (~> 1.0)
  overcommit
  paddle_pay
  pagy (~> 5.1)
  pay (~> 5.0.0)
  pg
  pg_search (~> 2.3)
  prawn!
  prefixed_ids (~> 1.2)
  pretender (~> 0.4.0)
  puma (~> 5.0)
  pundit (~> 2.1)
  rails (~> 7.0.0)
  receipts (~> 2.0.0)
  redis (~> 4.0)
  responders!
  rotp (~> 6.2)
  rqrcode (~> 2.1)
  ruby-oembed (~> 0.16.0)
  selenium-webdriver
  sprockets-rails (>= 3.4.1)
  standard
  stimulus-rails (~> 1.0, >= 1.0.2)
  turbo-rails!
  tzinfo-data
  web-console (>= 4.1.0)
  webdrivers
  whenever (~> 1.0)

RUBY VERSION
   ruby 3.1.0p0

BUNDLED WITH
   2.3.19<|MERGE_RESOLUTION|>--- conflicted
+++ resolved
@@ -41,10 +41,10 @@
 
 GIT
   remote: https://github.com/hotwired/turbo-rails.git
-  revision: 2b02587c6f5feff7e968e721f24eeb24e1abc779
+  revision: 717978b7bcc33a9566fc71d136858204ef3a3aeb
   branch: turbo-7-2-0
   specs:
-    turbo-rails (1.2.0.beta1)
+    turbo-rails (1.2.0.beta2)
       actionpack (>= 6.0.0)
       activejob (>= 6.0.0)
       railties (>= 6.0.0)
@@ -67,7 +67,6 @@
 GEM
   remote: https://rubygems.org/
   specs:
-<<<<<<< HEAD
     actioncable (7.0.3.1)
       actionpack (= 7.0.3.1)
       activesupport (= 7.0.3.1)
@@ -79,55 +78,27 @@
       activerecord (= 7.0.3.1)
       activestorage (= 7.0.3.1)
       activesupport (= 7.0.3.1)
-=======
-    actioncable (7.0.3)
-      actionpack (= 7.0.3)
-      activesupport (= 7.0.3)
-      nio4r (~> 2.0)
-      websocket-driver (>= 0.6.1)
-    actionmailbox (7.0.3)
-      actionpack (= 7.0.3)
-      activejob (= 7.0.3)
-      activerecord (= 7.0.3)
-      activestorage (= 7.0.3)
-      activesupport (= 7.0.3)
->>>>>>> 6456d931
       mail (>= 2.7.1)
       net-imap
       net-pop
       net-smtp
-<<<<<<< HEAD
     actionmailer (7.0.3.1)
       actionpack (= 7.0.3.1)
       actionview (= 7.0.3.1)
       activejob (= 7.0.3.1)
       activesupport (= 7.0.3.1)
-=======
-    actionmailer (7.0.3)
-      actionpack (= 7.0.3)
-      actionview (= 7.0.3)
-      activejob (= 7.0.3)
-      activesupport (= 7.0.3)
->>>>>>> 6456d931
       mail (~> 2.5, >= 2.5.4)
       net-imap
       net-pop
       net-smtp
       rails-dom-testing (~> 2.0)
-<<<<<<< HEAD
     actionpack (7.0.3.1)
       actionview (= 7.0.3.1)
       activesupport (= 7.0.3.1)
-=======
-    actionpack (7.0.3)
-      actionview (= 7.0.3)
-      activesupport (= 7.0.3)
->>>>>>> 6456d931
       rack (~> 2.0, >= 2.2.0)
       rack-test (>= 0.6.3)
       rails-dom-testing (~> 2.0)
       rails-html-sanitizer (~> 1.0, >= 1.2.0)
-<<<<<<< HEAD
     actiontext (7.0.3.1)
       actionpack (= 7.0.3.1)
       activerecord (= 7.0.3.1)
@@ -137,22 +108,10 @@
       nokogiri (>= 1.8.5)
     actionview (7.0.3.1)
       activesupport (= 7.0.3.1)
-=======
-    actiontext (7.0.3)
-      actionpack (= 7.0.3)
-      activerecord (= 7.0.3)
-      activestorage (= 7.0.3)
-      activesupport (= 7.0.3)
-      globalid (>= 0.6.0)
-      nokogiri (>= 1.8.5)
-    actionview (7.0.3)
-      activesupport (= 7.0.3)
->>>>>>> 6456d931
       builder (~> 3.1)
       erubi (~> 1.4)
       rails-dom-testing (~> 2.0)
       rails-html-sanitizer (~> 1.1, >= 1.2.0)
-<<<<<<< HEAD
     activejob (7.0.3.1)
       activesupport (= 7.0.3.1)
       globalid (>= 0.3.6)
@@ -169,24 +128,6 @@
       marcel (~> 1.0)
       mini_mime (>= 1.1.0)
     activesupport (7.0.3.1)
-=======
-    activejob (7.0.3)
-      activesupport (= 7.0.3)
-      globalid (>= 0.3.6)
-    activemodel (7.0.3)
-      activesupport (= 7.0.3)
-    activerecord (7.0.3)
-      activemodel (= 7.0.3)
-      activesupport (= 7.0.3)
-    activestorage (7.0.3)
-      actionpack (= 7.0.3)
-      activejob (= 7.0.3)
-      activerecord (= 7.0.3)
-      activesupport (= 7.0.3)
-      marcel (~> 1.0)
-      mini_mime (>= 1.1.0)
-    activesupport (7.0.3)
->>>>>>> 6456d931
       concurrent-ruby (~> 1.0, >= 1.0.2)
       i18n (>= 1.6, < 2)
       minitest (>= 5.1)
@@ -200,11 +141,7 @@
       administrate (>= 0.2.2)
       rails (>= 7.0)
     ast (2.4.2)
-<<<<<<< HEAD
     bcrypt (3.1.18)
-=======
-    bcrypt (3.1.17)
->>>>>>> 6456d931
     better_html (1.0.16)
       actionview (>= 4.0)
       activesupport (>= 4.0)
@@ -214,7 +151,7 @@
       parser (>= 2.4)
       smart_properties
     bindex (0.8.1)
-    bootsnap (1.12.0)
+    bootsnap (1.13.0)
       msgpack (~> 1.2)
     builder (3.2.4)
     capybara (3.37.1)
@@ -237,13 +174,7 @@
     crass (1.0.6)
     cssbundling-rails (1.1.1)
       railties (>= 6.0.0)
-<<<<<<< HEAD
     debug (1.6.1)
-=======
-    datetime_picker_rails (0.0.7)
-      momentjs-rails (>= 2.8.1)
-    debug (1.5.0)
->>>>>>> 6456d931
       irb (>= 1.3.6)
       reline (>= 0.3.1)
     devise (4.8.1)
@@ -257,11 +188,7 @@
     digest (3.1.0)
     domain_name (0.5.20190701)
       unf (>= 0.0.5, < 1.0.0)
-<<<<<<< HEAD
     erb_lint (0.1.3)
-=======
-    erb_lint (0.1.1)
->>>>>>> 6456d931
       activesupport
       better_html (~> 1.0.7)
       html_tokenizer
@@ -269,15 +196,7 @@
       rainbow
       rubocop
       smart_properties
-<<<<<<< HEAD
     erubi (1.11.0)
-    faraday (2.4.0)
-      faraday-net_http (~> 2.0)
-      ruby2_keywords (>= 0.0.4)
-    faraday-net_http (2.1.0)
-=======
-    erubi (1.10.0)
->>>>>>> 6456d931
     ffi (1.15.5)
     ffi-compiler (1.0.1)
       ffi (>= 1.0.0)
@@ -287,11 +206,7 @@
     hashids (1.0.6)
     hashie (5.0.0)
     html_tokenizer (0.0.7)
-<<<<<<< HEAD
     http (5.1.0)
-=======
-    http (5.0.4)
->>>>>>> 6456d931
       addressable (~> 2.8)
       http-cookie (~> 1.0)
       http-form_data (~> 2.2)
@@ -345,11 +260,7 @@
       ffi-compiler (~> 1.0)
       rake (~> 13.0)
     local_time (2.1.0)
-<<<<<<< HEAD
     loofah (2.18.0)
-=======
-    loofah (2.17.0)
->>>>>>> 6456d931
       crass (~> 1.0.2)
       nokogiri (>= 1.5.9)
     mail (2.7.1)
@@ -360,15 +271,8 @@
     mini_magick (4.11.0)
     mini_mime (1.1.2)
     mini_portile2 (2.8.0)
-<<<<<<< HEAD
     minitest (5.16.2)
     msgpack (1.5.4)
-=======
-    minitest (5.15.0)
-    momentjs-rails (2.29.1.1)
-      railties (>= 3.1)
-    msgpack (1.5.1)
->>>>>>> 6456d931
     name_of_person (1.1.1)
       activesupport (>= 5.2.0)
     net-imap (0.2.3)
@@ -386,30 +290,17 @@
       net-protocol
       timeout
     nio4r (2.5.8)
-<<<<<<< HEAD
     nokogiri (1.13.8)
       mini_portile2 (~> 2.8.0)
       racc (~> 1.4)
     nokogiri (1.13.8-x86_64-darwin)
       racc (~> 1.4)
     nokogiri (1.13.8-x86_64-linux)
-=======
-    nokogiri (1.13.6)
-      mini_portile2 (~> 2.8.0)
-      racc (~> 1.4)
-    nokogiri (1.13.6-x86_64-darwin)
-      racc (~> 1.4)
-    nokogiri (1.13.6-x86_64-linux)
->>>>>>> 6456d931
       racc (~> 1.4)
     noticed (1.5.9)
       http (>= 4.0.0)
       rails (>= 5.2.0)
-<<<<<<< HEAD
-    oj (3.13.18)
-=======
-    oj (3.13.11)
->>>>>>> 6456d931
+    oj (3.13.19)
     omniauth (2.1.0)
       hashie (>= 3.4.6)
       rack (>= 2.2.3)
@@ -422,8 +313,6 @@
       childprocess (>= 0.6.3, < 5)
       iniparse (~> 1.4)
       rexml (~> 3.2)
-    paddle_pay (0.2.0)
-      faraday (>= 1.10.0, < 3.0)
     pagy (5.10.1)
       activesupport
     parallel (1.22.1)
@@ -432,11 +321,7 @@
     pay (5.0.1)
       rails (>= 6.0.0)
     pdf-core (0.9.0)
-<<<<<<< HEAD
     pg (1.4.2)
-=======
-    pg (1.3.5)
->>>>>>> 6456d931
     pg_search (2.3.6)
       activerecord (>= 5.2)
       activesupport (>= 5.2)
@@ -456,7 +341,6 @@
     rack (2.2.4)
     rack-protection (2.2.2)
       rack
-<<<<<<< HEAD
     rack-test (2.0.2)
       rack (>= 1.3)
     rails (7.0.3.1)
@@ -473,38 +357,14 @@
       activesupport (= 7.0.3.1)
       bundler (>= 1.15.0)
       railties (= 7.0.3.1)
-=======
-    rack-test (1.1.0)
-      rack (>= 1.0, < 3)
-    rails (7.0.3)
-      actioncable (= 7.0.3)
-      actionmailbox (= 7.0.3)
-      actionmailer (= 7.0.3)
-      actionpack (= 7.0.3)
-      actiontext (= 7.0.3)
-      actionview (= 7.0.3)
-      activejob (= 7.0.3)
-      activemodel (= 7.0.3)
-      activerecord (= 7.0.3)
-      activestorage (= 7.0.3)
-      activesupport (= 7.0.3)
-      bundler (>= 1.15.0)
-      railties (= 7.0.3)
->>>>>>> 6456d931
     rails-dom-testing (2.0.3)
       activesupport (>= 4.2.0)
       nokogiri (>= 1.6)
     rails-html-sanitizer (1.4.3)
       loofah (~> 2.3)
-<<<<<<< HEAD
     railties (7.0.3.1)
       actionpack (= 7.0.3.1)
       activesupport (= 7.0.3.1)
-=======
-    railties (7.0.3)
-      actionpack (= 7.0.3)
-      activesupport (= 7.0.3)
->>>>>>> 6456d931
       method_source
       rake (>= 12.2)
       thor (~> 1.0)
@@ -514,13 +374,8 @@
     receipts (2.0.0)
       prawn (>= 1.3.0, < 3.0.0)
       prawn-table (~> 0.2.1)
-<<<<<<< HEAD
     redis (4.7.1)
     regexp_parser (2.5.0)
-=======
-    redis (4.6.0)
-    regexp_parser (2.3.1)
->>>>>>> 6456d931
     reline (0.3.1)
       io-console (~> 0.5)
     request_store (1.5.1)
@@ -531,29 +386,17 @@
       chunky_png (~> 1.0)
       rqrcode_core (~> 1.0)
     rqrcode_core (1.2.0)
-<<<<<<< HEAD
     rubocop (1.32.0)
       json (~> 2.3)
-=======
-    rubocop (1.28.2)
->>>>>>> 6456d931
       parallel (~> 1.10)
       parser (>= 3.1.0.0)
       rainbow (>= 2.2.2, < 4.0)
       regexp_parser (>= 1.8, < 3.0)
-<<<<<<< HEAD
       rexml (>= 3.2.5, < 4.0)
       rubocop-ast (>= 1.19.1, < 2.0)
       ruby-progressbar (~> 1.7)
       unicode-display_width (>= 1.4.0, < 3.0)
     rubocop-ast (1.19.1)
-=======
-      rexml
-      rubocop-ast (>= 1.17.0, < 2.0)
-      ruby-progressbar (~> 1.7)
-      unicode-display_width (>= 1.4.0, < 3.0)
-    rubocop-ast (1.17.0)
->>>>>>> 6456d931
       parser (>= 3.1.1.0)
     rubocop-performance (1.14.3)
       rubocop (>= 1.7.0, < 2.0)
@@ -562,7 +405,6 @@
     ruby-progressbar (1.11.0)
     ruby-vips (2.1.4)
       ffi (~> 1.12)
-    ruby2_keywords (0.0.5)
     rubyzip (2.3.2)
     sassc (2.4.0)
       ffi (~> 1.9)
@@ -576,38 +418,23 @@
     selenium-webdriver (4.3.0)
       childprocess (>= 0.5, < 5.0)
       rexml (~> 3.2, >= 3.2.5)
-<<<<<<< HEAD
       rubyzip (>= 1.2.2, < 3.0)
       websocket (~> 1.0)
     sixarm_ruby_unaccent (1.2.0)
     smart_properties (1.17.0)
     sprockets (4.1.1)
-=======
-      rubyzip (>= 1.2.2)
-    smart_properties (1.17.0)
-    sprockets (4.0.3)
->>>>>>> 6456d931
       concurrent-ruby (~> 1.0)
       rack (> 1, < 3)
     sprockets-rails (3.4.2)
       actionpack (>= 5.2)
       activesupport (>= 5.2)
       sprockets (>= 3.0.0)
-<<<<<<< HEAD
     standard (1.14.0)
       rubocop (= 1.32.0)
       rubocop-performance (= 1.14.3)
     stimulus-rails (1.1.0)
       railties (>= 6.0.0)
     strscan (3.0.4)
-=======
-    standard (1.11.0)
-      rubocop (= 1.28.2)
-      rubocop-performance (= 1.13.3)
-    stimulus-rails (1.0.4)
-      railties (>= 6.0.0)
-    strscan (3.0.2)
->>>>>>> 6456d931
     thor (1.2.1)
     tilt (2.0.11)
     timeout (0.3.0)
@@ -676,7 +503,6 @@
   omniauth (~> 2.0, >= 2.0.4)
   omniauth-rails_csrf_protection (~> 1.0)
   overcommit
-  paddle_pay
   pagy (~> 5.1)
   pay (~> 5.0.0)
   pg
