GIT
  remote: https://github.com/excid3/administrate.git
  revision: ed05fa8428a2bfab5364819ec3e69af0c52a3749
  branch: jumpstart
  specs:
    administrate (0.15.0)
      actionpack (>= 5.0)
      actionview (>= 5.0)
      activerecord (>= 5.0)
      datetime_picker_rails (~> 0.0.7)
      jquery-rails (>= 4.0)
      kaminari (>= 1.0)
      momentjs-rails (~> 2.8)
      sassc-rails (~> 2.1)
      selectize-rails (~> 0.6)

GIT
  remote: https://github.com/excid3/devise_masquerade.git
  revision: 7b76df52ae61c938cef48ec54dde5221e9cc8609
  specs:
    devise_masquerade (1.2.0)
      devise (>= 4.7.0)
      globalid (>= 0.3.6)
      railties (>= 5.2.0)

GIT
  remote: https://github.com/rubysec/bundler-audit.git
  revision: 1cde5a13482892da487946de48554265f7023823
  specs:
    bundler-audit (0.8.0)
      bundler (>= 1.2.0, < 3)
      thor (~> 1.0)

PATH
  remote: lib/jumpstart
  specs:
    jumpstart (0.1.0)
      rails

GEM
  remote: https://rubygems.org/
  specs:
    actioncable (6.1.3.1)
      actionpack (= 6.1.3.1)
      activesupport (= 6.1.3.1)
      nio4r (~> 2.0)
      websocket-driver (>= 0.6.1)
    actionmailbox (6.1.3.1)
      actionpack (= 6.1.3.1)
      activejob (= 6.1.3.1)
      activerecord (= 6.1.3.1)
      activestorage (= 6.1.3.1)
      activesupport (= 6.1.3.1)
      mail (>= 2.7.1)
    actionmailer (6.1.3.1)
      actionpack (= 6.1.3.1)
      actionview (= 6.1.3.1)
      activejob (= 6.1.3.1)
      activesupport (= 6.1.3.1)
      mail (~> 2.5, >= 2.5.4)
      rails-dom-testing (~> 2.0)
    actionpack (6.1.3.1)
      actionview (= 6.1.3.1)
      activesupport (= 6.1.3.1)
      rack (~> 2.0, >= 2.0.9)
      rack-test (>= 0.6.3)
      rails-dom-testing (~> 2.0)
      rails-html-sanitizer (~> 1.0, >= 1.2.0)
    actiontext (6.1.3.1)
      actionpack (= 6.1.3.1)
      activerecord (= 6.1.3.1)
      activestorage (= 6.1.3.1)
      activesupport (= 6.1.3.1)
      nokogiri (>= 1.8.5)
    actionview (6.1.3.1)
      activesupport (= 6.1.3.1)
      builder (~> 3.1)
      erubi (~> 1.4)
      rails-dom-testing (~> 2.0)
      rails-html-sanitizer (~> 1.1, >= 1.2.0)
    activejob (6.1.3.1)
      activesupport (= 6.1.3.1)
      globalid (>= 0.3.6)
    activemodel (6.1.3.1)
      activesupport (= 6.1.3.1)
    activerecord (6.1.3.1)
      activemodel (= 6.1.3.1)
      activesupport (= 6.1.3.1)
    activestorage (6.1.3.1)
      actionpack (= 6.1.3.1)
      activejob (= 6.1.3.1)
      activerecord (= 6.1.3.1)
      activesupport (= 6.1.3.1)
      marcel (~> 1.0.0)
      mini_mime (~> 1.0.2)
    activesupport (6.1.3.1)
      concurrent-ruby (~> 1.0, >= 1.0.2)
      i18n (>= 1.6, < 2)
      minitest (>= 5.1)
      tzinfo (~> 2.0)
      zeitwerk (~> 2.3)
    acts_as_tenant (0.5.0)
      rails (>= 5.2)
      request_store (>= 1.0.5)
    addressable (2.7.0)
      public_suffix (>= 2.0.2, < 5.0)
    administrate-field-active_storage (0.3.7)
      administrate (>= 0.2.2)
      rails (>= 6.0)
    annotate (3.1.1)
      activerecord (>= 3.2, < 7.0)
      rake (>= 10.4, < 14.0)
    ast (2.4.2)
    attr_encrypted (3.1.0)
      encryptor (~> 3.0.0)
    bcrypt (3.1.16)
    bindex (0.8.1)
    bootsnap (1.7.4)
      msgpack (~> 1.0)
    brakeman (5.0.1)
    builder (3.2.4)
    byebug (11.1.3)
    capybara (3.35.3)
      addressable
      mini_mime (>= 0.1.3)
      nokogiri (~> 1.8)
      rack (>= 1.6.0)
      rack-test (>= 0.6.3)
      regexp_parser (>= 1.5, < 3.0)
      xpath (~> 3.2)
    childprocess (3.0.0)
    chronic (0.10.2)
    chunky_png (1.4.0)
    coderay (1.1.3)
    concurrent-ruby (1.1.8)
    crass (1.0.6)
    datetime_picker_rails (0.0.7)
      momentjs-rails (>= 2.8.1)
    devise (4.8.0)
      bcrypt (~> 3.0)
      orm_adapter (~> 0.1)
      railties (>= 4.1.0)
      responders
      warden (~> 1.2.3)
    devise-i18n (1.9.3)
      devise (>= 4.7.1)
    domain_name (0.5.20190701)
      unf (>= 0.0.5, < 1.0.0)
    encryptor (3.0.0)
    erubi (1.10.0)
    ffi (1.15.0)
    ffi-compiler (1.0.1)
      ffi (>= 1.0.0)
      rake
    globalid (0.4.2)
      activesupport (>= 4.2.0)
    hashids (1.0.5)
    hashie (4.1.0)
    hotwire-rails (0.1.3)
      rails (>= 6.0.0)
      stimulus-rails
      turbo-rails
    http (4.4.1)
      addressable (~> 2.3)
      http-cookie (~> 1.0)
      http-form_data (~> 2.2)
      http-parser (~> 1.2.0)
    http-cookie (1.0.3)
      domain_name (~> 0.5)
    http-form_data (2.3.0)
    http-parser (1.2.3)
      ffi-compiler (>= 1.0, < 2.0)
    i18n (1.8.10)
      concurrent-ruby (~> 1.0)
    image_processing (1.12.1)
      mini_magick (>= 4.9.5, < 5)
      ruby-vips (>= 2.0.17, < 3)
    inline_svg (1.7.2)
      activesupport (>= 3.0)
      nokogiri (>= 1.6)
    invisible_captcha (2.0.0)
      rails (>= 5.0)
    jbuilder (2.11.2)
      activesupport (>= 5.0.0)
    jquery-rails (4.4.0)
      rails-dom-testing (>= 1, < 3)
      railties (>= 4.2.0)
      thor (>= 0.14, < 2.0)
    kaminari (1.2.1)
      activesupport (>= 4.1.0)
      kaminari-actionview (= 1.2.1)
      kaminari-activerecord (= 1.2.1)
      kaminari-core (= 1.2.1)
    kaminari-actionview (1.2.1)
      actionview
      kaminari-core (= 1.2.1)
    kaminari-activerecord (1.2.1)
      activerecord
      kaminari-core (= 1.2.1)
    kaminari-core (1.2.1)
    launchy (2.5.0)
      addressable (~> 2.7)
    letter_opener (1.7.0)
      launchy (~> 2.2)
    letter_opener_web (1.4.0)
      actionmailer (>= 3.2)
      letter_opener (~> 1.0)
      railties (>= 3.2)
    listen (3.5.1)
      rb-fsevent (~> 0.10, >= 0.10.3)
      rb-inotify (~> 0.9, >= 0.9.10)
    local_time (2.1.0)
    loofah (2.9.1)
      crass (~> 1.0.2)
      nokogiri (>= 1.5.9)
    mail (2.7.1)
      mini_mime (>= 0.1.1)
    marcel (1.0.1)
    method_source (1.0.0)
    mini_magick (4.11.0)
    mini_mime (1.0.3)
    mini_portile2 (2.5.1)
    minitest (5.14.4)
    momentjs-rails (2.20.1)
      railties (>= 3.1)
    msgpack (1.4.2)
    name_of_person (1.1.1)
      activesupport (>= 5.2.0)
    nio4r (2.5.7)
    nokogiri (1.11.3)
      mini_portile2 (~> 2.5.0)
      racc (~> 1.4)
    nokogiri (1.11.3-x86_64-darwin)
      racc (~> 1.4)
    nokogiri (1.11.3-x86_64-linux)
      racc (~> 1.4)
    noticed (1.3.2)
      http (>= 4.0.0)
      rails (>= 6.0.0)
    oj (3.11.5)
    omniauth (1.9.1)
      hashie (>= 3.4.6)
      rack (>= 1.6.2, < 3)
    orm_adapter (0.5.0)
    pagy (4.5.1)
    parallel (1.20.1)
    parser (3.0.1.1)
      ast (~> 2.4.1)
    pay (2.6.10)
      rails (>= 4.2)
    pdf-core (0.9.0)
    pg (1.2.3)
    pg_search (2.3.5)
      activerecord (>= 5.2)
      activesupport (>= 5.2)
    prawn (2.4.0)
      pdf-core (~> 0.9.0)
      ttfunk (~> 1.7)
    prawn-table (0.2.2)
      prawn (>= 1.3.0, < 3.0.0)
    prefixed_ids (1.2.2)
      hashids (>= 1.0.0, < 2.0.0)
      rails (>= 6.0.0)
    pry (0.14.1)
      coderay (~> 1.1)
      method_source (~> 1.0)
    pry-rails (0.3.9)
      pry (>= 0.10.4)
    public_suffix (4.0.6)
    puma (5.2.2)
      nio4r (~> 2.0)
    racc (1.5.2)
    rack (2.2.3)
    rack-proxy (0.6.5)
      rack
    rack-test (1.1.0)
      rack (>= 1.0, < 3)
    rails (6.1.3.1)
      actioncable (= 6.1.3.1)
      actionmailbox (= 6.1.3.1)
      actionmailer (= 6.1.3.1)
      actionpack (= 6.1.3.1)
      actiontext (= 6.1.3.1)
      actionview (= 6.1.3.1)
      activejob (= 6.1.3.1)
      activemodel (= 6.1.3.1)
      activerecord (= 6.1.3.1)
      activestorage (= 6.1.3.1)
      activesupport (= 6.1.3.1)
      bundler (>= 1.15.0)
      railties (= 6.1.3.1)
      sprockets-rails (>= 2.0.0)
    rails-dom-testing (2.0.3)
      activesupport (>= 4.2.0)
      nokogiri (>= 1.6)
    rails-html-sanitizer (1.3.0)
      loofah (~> 2.3)
    railties (6.1.3.1)
      actionpack (= 6.1.3.1)
      activesupport (= 6.1.3.1)
      method_source
      rake (>= 0.8.7)
      thor (~> 1.0)
    rainbow (3.0.0)
    rake (13.0.3)
    rb-fsevent (0.10.4)
    rb-inotify (0.10.1)
      ffi (~> 1.0)
    receipts (1.0.4)
      prawn (>= 1.3.0, < 3.0.0)
      prawn-table (~> 0.2.1)
    redis (4.2.5)
    regexp_parser (2.1.1)
    request_store (1.5.0)
      rack (>= 1.4)
    responders (3.0.1)
      actionpack (>= 5.0)
      railties (>= 5.0)
<<<<<<< HEAD
    rexml (3.2.4)
    rotp (6.2.0)
    rqrcode (1.2.0)
      chunky_png (~> 1.0)
      rqrcode_core (~> 0.2)
    rqrcode_core (0.2.0)
    rubocop (1.11.0)
=======
    rexml (3.2.5)
    rubocop (1.12.1)
>>>>>>> 4145021d
      parallel (~> 1.10)
      parser (>= 3.0.0.0)
      rainbow (>= 2.2.2, < 4.0)
      regexp_parser (>= 1.8, < 3.0)
      rexml
      rubocop-ast (>= 1.2.0, < 2.0)
      ruby-progressbar (~> 1.7)
      unicode-display_width (>= 1.4.0, < 3.0)
    rubocop-ast (1.5.0)
      parser (>= 3.0.1.1)
    rubocop-performance (1.10.1)
      rubocop (>= 0.90.0, < 2.0)
      rubocop-ast (>= 0.4.0)
    ruby-oembed (0.14.1)
    ruby-progressbar (1.11.0)
    ruby-vips (2.1.0)
      ffi (~> 1.12)
    rubyzip (2.3.0)
    sass-rails (6.0.0)
      sassc-rails (~> 2.1, >= 2.1.1)
    sassc (2.4.0)
      ffi (~> 1.9)
    sassc-rails (2.1.2)
      railties (>= 4.0.0)
      sassc (>= 2.0)
      sprockets (> 3.0)
      sprockets-rails
      tilt
    selectize-rails (0.12.6)
    selenium-webdriver (3.142.7)
      childprocess (>= 0.5, < 4.0)
      rubyzip (>= 1.2.2)
    semantic_range (3.0.0)
    spring (2.1.1)
    spring-watcher-listen (2.0.1)
      listen (>= 2.7, < 4.0)
      spring (>= 1.2, < 3.0)
    sprockets (4.0.2)
      concurrent-ruby (~> 1.0)
      rack (> 1, < 3)
    sprockets-rails (3.2.2)
      actionpack (>= 4.0)
      activesupport (>= 4.0)
      sprockets (>= 3.0.0)
    standard (1.0.5)
      rubocop (= 1.12.1)
      rubocop-performance (= 1.10.1)
    stimulus-rails (0.2.3)
      rails (>= 6.0.0)
    strong_migrations (0.7.6)
      activerecord (>= 5)
    thor (1.1.0)
    tilt (2.0.10)
    ttfunk (1.7.0)
    turbo-rails (0.5.9)
      rails (>= 6.0.0)
    tzinfo (2.0.4)
      concurrent-ruby (~> 1.0)
    tzinfo-data (1.2021.1)
      tzinfo (>= 1.0.0)
    unf (0.1.4)
      unf_ext
    unf_ext (0.0.7.7)
    unicode-display_width (2.0.0)
    warden (1.2.9)
      rack (>= 2.0.9)
    web-console (4.1.0)
      actionview (>= 6.0.0)
      activemodel (>= 6.0.0)
      bindex (>= 0.4.0)
      railties (>= 6.0.0)
    webdrivers (4.6.0)
      nokogiri (~> 1.6)
      rubyzip (>= 1.3.0)
      selenium-webdriver (>= 3.0, < 4.0)
    webpacker (6.0.0.beta.6)
      activesupport (>= 5.2)
      rack-proxy (>= 0.6.1)
      railties (>= 5.2)
      semantic_range (>= 2.3.0)
    websocket-driver (0.7.3)
      websocket-extensions (>= 0.1.0)
    websocket-extensions (0.1.5)
    whenever (1.0.0)
      chronic (>= 0.6.3)
    xpath (3.2.0)
      nokogiri (~> 1.8)
    zeitwerk (2.4.2)

PLATFORMS
  ruby
  x86_64-darwin-19
  x86_64-linux

DEPENDENCIES
  acts_as_tenant
  administrate!
  administrate-field-active_storage (~> 0.3.0)
  annotate
  attr_encrypted (~> 3.1)
  bootsnap (>= 1.4.2)
  brakeman
  bundler-audit!
  byebug
  capybara (>= 2.15)
  devise (>= 4.7.1)
  devise-i18n (~> 1.9)
  devise_masquerade!
  hotwire-rails (~> 0.1.2)
  image_processing (~> 1.9, >= 1.9.2)
  inline_svg (~> 1.6)
  invisible_captcha (~> 2.0)
  jbuilder (~> 2.5)
  jumpstart!
  letter_opener_web (~> 1.3, >= 1.3.4)
  listen (~> 3.2, >= 3.2.1)
  local_time (~> 2.1)
  name_of_person (~> 1.0)
  nokogiri (>= 1.10.8)
  noticed (~> 1.3)
  oj (~> 3.8, >= 3.8.1)
  omniauth (~> 1.9, >= 1.9.1)
  pagy (~> 4.1)
  pay (~> 2.6.0)
  pg
  pg_search (~> 2.3)
  prefixed_ids (~> 1.2)
  pry-rails
  puma (~> 5.0)
  rails (~> 6.1.3.1)
  receipts (~> 1.0.0)
  redis (~> 4.0)
  rotp (~> 6.2)
  rqrcode
  ruby-oembed (~> 0.14.0)
  sass-rails (~> 6.0)
  selenium-webdriver
  spring
  spring-watcher-listen (~> 2.0.0)
  standard
  strong_migrations (~> 0.7.6)
  tzinfo-data
  web-console (>= 3.3.0)
  webdrivers
  webpacker (= 6.0.0.beta.6)
  whenever

RUBY VERSION
   ruby 3.0.1p64

BUNDLED WITH
   2.2.16<|MERGE_RESOLUTION|>--- conflicted
+++ resolved
@@ -316,18 +316,13 @@
     responders (3.0.1)
       actionpack (>= 5.0)
       railties (>= 5.0)
-<<<<<<< HEAD
-    rexml (3.2.4)
+    rexml (3.2.5)
     rotp (6.2.0)
     rqrcode (1.2.0)
       chunky_png (~> 1.0)
       rqrcode_core (~> 0.2)
     rqrcode_core (0.2.0)
-    rubocop (1.11.0)
-=======
-    rexml (3.2.5)
     rubocop (1.12.1)
->>>>>>> 4145021d
       parallel (~> 1.10)
       parser (>= 3.0.0.0)
       rainbow (>= 2.2.2, < 4.0)
