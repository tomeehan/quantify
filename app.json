--- conflicted
+++ resolved
@@ -33,10 +33,7 @@
   "buildpacks": [
     { "url": "https://github.com/heroku/heroku-buildpack-apt.git" },
     { "url": "https://github.com/brandoncc/heroku-buildpack-vips" },
-<<<<<<< HEAD
-    {"url": "https://github.com/gaffneyc/heroku-buildpack-jemalloc.git"},
-=======
->>>>>>> 6456d931
+    { "url": "https://github.com/gaffneyc/heroku-buildpack-jemalloc.git" },
     { "url": "heroku/nodejs" },
     { "url": "heroku/ruby" }
   ],
